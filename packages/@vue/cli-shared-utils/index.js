[
  'env',
<<<<<<< HEAD
  'exit',
  'ipc',
=======
  'cache',
>>>>>>> 7fd5f255
  'logger',
  'openBrowser',
  'pluginResolution',
  'request',
  'spinner',
  'validate'
].forEach(m => {
  Object.assign(exports, require(`./lib/${m}`))
})<|MERGE_RESOLUTION|>--- conflicted
+++ resolved
@@ -1,11 +1,8 @@
 [
   'env',
-<<<<<<< HEAD
   'exit',
   'ipc',
-=======
   'cache',
->>>>>>> 7fd5f255
   'logger',
   'openBrowser',
   'pluginResolution',
