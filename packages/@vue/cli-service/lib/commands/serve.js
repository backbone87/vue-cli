const {
  info,
  hasYarn,
  openBrowser,
  IpcMessenger
} = require('@vue/cli-shared-utils')

const defaults = {
  host: '0.0.0.0',
  port: 8080,
  https: false
}

module.exports = (api, options) => {
  api.registerCommand('serve', {
    description: 'start development server',
    usage: 'vue-cli-service serve [options]',
    options: {
      '--open': `open browser on server start`,
      '--mode': `specify env mode (default: development)`,
      '--host': `specify host (default: ${defaults.host})`,
      '--port': `specify port (default: ${defaults.port})`,
      '--https': `use https (default: ${defaults.https})`
    }
  }, async function serve (args) {
    info('Starting development server...')

    // although this is primarily a dev server, it is possible that we
    // are running it in a mode with a production env, e.g. in E2E tests.
    const isProduction = process.env.NODE_ENV === 'production'

    const chalk = require('chalk')
    const webpack = require('webpack')
    const WebpackDevServer = require('webpack-dev-server')
    const portfinder = require('portfinder')
    const prepareURLs = require('../util/prepareURLs')
    const prepareProxy = require('../util/prepareProxy')
    const launchEditorMiddleware = require('launch-editor-middleware')

    // load user devServer options
    const projectDevServerOptions = options.devServer || {}

    // resolve webpack config
    const webpackConfig = api.resolveWebpackConfig()

    // inject dev & hot-reload middleware entries
    if (!isProduction) {
      const devClients = [
        // dev server client
        require.resolve(`webpack-dev-server/client`),
        // hmr client
        require.resolve(projectDevServerOptions.hotOnly
          ? 'webpack/hot/only-dev-server'
          : 'webpack/hot/dev-server')
        // TODO custom overlay client
        // `@vue/cli-overlay/dist/client`
      ]
      if (process.env.APPVEYOR) {
        devClients.push(`webpack/hot/poll?500`)
      }
      // inject dev/hot client
      addDevClientToEntry(webpackConfig, devClients)
    }

    // create compiler
    const compiler = webpack(webpackConfig)

    if (!process.env.VUE_CLI_TEST) {
      compiler.apply(new webpack.ProgressPlugin())
    }

    // resolve server options
    const useHttps = args.https || projectDevServerOptions.https || defaults.https
    const host = args.host || process.env.HOST || projectDevServerOptions.host || defaults.host
    portfinder.basePort = args.port || process.env.PORT || projectDevServerOptions.port || defaults.port
<<<<<<< HEAD

    const portPromise = portfinder.getPortPromise()
    return portPromise.then(port => new Promise((resolve, reject) => {
      const webpackConfig = api.resolveWebpackConfig()

      // Expose advanced stats
      if (args.dashboard) {
        const DashboardPlugin = require('../webpack/DashboardPlugin')
        ;(webpackConfig.plugins = webpackConfig.plugins || []).push(new DashboardPlugin({
          type: 'serve'
        }))
      }

      const urls = prepareURLs(
        useHttps ? 'https' : 'http',
        host,
        port
      )

      if (!isProduction) {
        const devClients = [
          // dev server client
          require.resolve(`webpack-dev-server/client`),
          // hmr client
          require.resolve(projectDevServerOptions.hotOnly
            ? 'webpack/hot/only-dev-server'
            : 'webpack/hot/dev-server')
          // TODO custom overlay client
          // `@vue/cli-overlay/dist/client`
        ]
        if (process.env.APPVEYOR) {
          devClients.push(`webpack/hot/poll?500`)
        }
        // inject dev/hot client
        addDevClientToEntry(webpackConfig, devClients)
=======
    const port = await portfinder.getPortPromise()

    const urls = prepareURLs(
      useHttps ? 'https' : 'http',
      host,
      port
    )

    const proxySettings = prepareProxy(
      projectDevServerOptions.proxy,
      api.resolve('public')
    )

    // create server
    const server = new WebpackDevServer(compiler, Object.assign({
      clientLogLevel: 'none',
      historyApiFallback: {
        disableDotRule: true
      },
      contentBase: api.resolve('public'),
      watchContentBase: !isProduction,
      hot: !isProduction,
      quiet: true,
      compress: isProduction,
      publicPath: '/',
      overlay: isProduction // TODO disable this
        ? false
        : { warnings: false, errors: true }
    }, projectDevServerOptions, {
      https: useHttps,
      proxy: proxySettings,
      before (app) {
        // launch editor support.
        // this works with vue-devtools & @vue/cli-overlay
        app.use('/__open-in-editor', launchEditorMiddleware(() => console.log(
          `To specify an editor, sepcify the EDITOR env variable or ` +
          `add "editor" field to your Vue project config.\n`
        )))
        // allow other plugins to register middlewares, e.g. PWA
        api.service.devServerConfigFns.forEach(fn => fn(app))
        // apply in project middlewares
        projectDevServerOptions.before && projectDevServerOptions.before(app)
>>>>>>> 69ebd800
      }
    }))

    ;['SIGINT', 'SIGTERM'].forEach(signal => {
      process.on(signal, () => {
        server.close(() => {
          process.exit(0)
        })
      })
    })

    // on appveyor, killing the process with SIGTERM causes execa to
    // throw error
    if (process.env.VUE_CLI_TEST) {
      process.stdin.on('data', data => {
        if (data.toString() === 'close') {
          console.log('got close signal!')
          server.close(() => {
            process.exit(0)
          })
        }
      })
    }

    return new Promise((resolve, reject) => {
      // log instructions & open browser on first compilation complete
      let isFirstCompile = true
      compiler.plugin('done', stats => {
        if (stats.hasErrors()) {
          return
        }

        console.log()
        console.log([
          `  App running at:`,
          `  - Local:   ${chalk.cyan(urls.localUrlForTerminal)}`,
          `  - Network: ${chalk.cyan(urls.lanUrlForTerminal)}`
        ].join('\n'))
        console.log()

        if (isFirstCompile) {
          isFirstCompile = false

          if (!isProduction) {
            const buildCommand = hasYarn() ? `yarn build` : `npm run build`
            console.log(`  Note that the development build is not optimized.`)
            console.log(`  To create a production build, run ${chalk.cyan(buildCommand)}.`)
          } else {
            console.log(`  App is served in production mode.`)
            console.log(`  Note this is for preview or E2E testing only.`)
          }
          console.log()

          if (args.open || projectDevServerOptions.open) {
            openBrowser(urls.localUrlForBrowser)
          }

          // Send final app URL
          if (args.dashboard) {
            const ipc = new IpcMessenger()
            ipc.connect()
            ipc.send({
              vueServe: {
                url: urls.localUrlForBrowser
              }
            })
          }

          // resolve returned Promise
          // so other commands can do api.service.run('serve').then(...)
          resolve({
            server,
            url: urls.localUrlForBrowser
          })
        } else if (process.env.VUE_CLI_TEST) {
          // signal for test to check HMR
          console.log('App updated')
        }
      })

      server.listen(port, host, err => {
        if (err) {
          reject(err)
        }
      })
    })
  })
}

function addDevClientToEntry (config, devClient) {
  const { entry } = config
  if (typeof entry === 'object' && !Array.isArray(entry)) {
    Object.keys(entry).forEach((key) => {
      entry[key] = devClient.concat(entry[key])
    })
  } else if (typeof entry === 'function') {
    config.entry = entry(devClient)
  } else {
    config.entry = devClient.concat(entry)
  }
}

module.exports.defaultModes = {
  serve: 'development'
}<|MERGE_RESOLUTION|>--- conflicted
+++ resolved
@@ -42,6 +42,14 @@
 
     // resolve webpack config
     const webpackConfig = api.resolveWebpackConfig()
+
+    // expose advanced stats
+    if (args.dashboard) {
+      const DashboardPlugin = require('../webpack/DashboardPlugin')
+      ;(webpackConfig.plugins = webpackConfig.plugins || []).push(new DashboardPlugin({
+        type: 'serve'
+      }))
+    }
 
     // inject dev & hot-reload middleware entries
     if (!isProduction) {
@@ -73,43 +81,6 @@
     const useHttps = args.https || projectDevServerOptions.https || defaults.https
     const host = args.host || process.env.HOST || projectDevServerOptions.host || defaults.host
     portfinder.basePort = args.port || process.env.PORT || projectDevServerOptions.port || defaults.port
-<<<<<<< HEAD
-
-    const portPromise = portfinder.getPortPromise()
-    return portPromise.then(port => new Promise((resolve, reject) => {
-      const webpackConfig = api.resolveWebpackConfig()
-
-      // Expose advanced stats
-      if (args.dashboard) {
-        const DashboardPlugin = require('../webpack/DashboardPlugin')
-        ;(webpackConfig.plugins = webpackConfig.plugins || []).push(new DashboardPlugin({
-          type: 'serve'
-        }))
-      }
-
-      const urls = prepareURLs(
-        useHttps ? 'https' : 'http',
-        host,
-        port
-      )
-
-      if (!isProduction) {
-        const devClients = [
-          // dev server client
-          require.resolve(`webpack-dev-server/client`),
-          // hmr client
-          require.resolve(projectDevServerOptions.hotOnly
-            ? 'webpack/hot/only-dev-server'
-            : 'webpack/hot/dev-server')
-          // TODO custom overlay client
-          // `@vue/cli-overlay/dist/client`
-        ]
-        if (process.env.APPVEYOR) {
-          devClients.push(`webpack/hot/poll?500`)
-        }
-        // inject dev/hot client
-        addDevClientToEntry(webpackConfig, devClients)
-=======
     const port = await portfinder.getPortPromise()
 
     const urls = prepareURLs(
@@ -152,7 +123,6 @@
         api.service.devServerConfigFns.forEach(fn => fn(app))
         // apply in project middlewares
         projectDevServerOptions.before && projectDevServerOptions.before(app)
->>>>>>> 69ebd800
       }
     }))
 
