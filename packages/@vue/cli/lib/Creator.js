<<<<<<< HEAD
const EventEmitter = require('events')
=======
const fs = require('fs-extra')
>>>>>>> 1b5bdde1
const chalk = require('chalk')
const debug = require('debug')
const execa = require('execa')
const inquirer = require('inquirer')
const Generator = require('./Generator')
const cloneDeep = require('lodash.clonedeep')
const sortObject = require('./util/sortObject')
const { loadModule } = require('./util/module')
const getVersions = require('./util/getVersions')
const { installDeps } = require('./util/installDeps')
const { clearConsole } = require('./util/clearConsole')
const PromptModuleAPI = require('./PromptModuleAPI')
const writeFileTree = require('./util/writeFileTree')
const { formatFeatures } = require('./util/features')
const setupDevProject = require('./util/setupDevProject')
const fetchRemotePreset = require('./util/fetchRemotePreset')

const {
  defaults,
  saveOptions,
  loadOptions,
  savePreset,
  validatePreset
} = require('./options')

const {
  log,
  error,
  hasGit,
  hasYarn,
  logWithSpinner,
  stopSpinner,
  exit
} = require('@vue/cli-shared-utils')

const isManualMode = answers => answers.preset === '__manual__'

module.exports = class Creator extends EventEmitter {
  constructor (name, context, promptModules) {
    super()

    this.name = name
    this.context = process.env.VUE_CLI_CONTEXT = context
    const { presetPrompt, featurePrompt } = this.resolveIntroPrompts()
    this.presetPrompt = presetPrompt
    this.featurePrompt = featurePrompt
    this.outroPrompts = this.resolveOutroPrompts()
    this.injectedPrompts = []
    this.promptCompleteCbs = []
    this.createCompleteCbs = []

    this.run = this.run.bind(this)

    const promptAPI = new PromptModuleAPI(this)
    promptModules.forEach(m => m(promptAPI))
  }

  async create (cliOptions = {}, preset = null) {
    const isTestOrDebug = process.env.VUE_CLI_TEST || process.env.VUE_CLI_DEBUG
    const { run, name, context, createCompleteCbs } = this

    if (!preset) {
      if (cliOptions.preset) {
        // vue create foo --preset bar
        preset = await this.resolvePreset(cliOptions.preset, cliOptions.clone)
      } else if (cliOptions.default) {
        // vue create foo --default
        preset = defaults.presets.default
      } else if (cliOptions.inlinePreset) {
        // vue create foo --inlinePreset {...}
        try {
          preset = JSON.parse(cliOptions.inlinePreset)
        } catch (e) {
          error(`CLI inline preset is not valid JSON: ${cliOptions.inlinePreset}`)
          exit(1)
        }
      } else {
        preset = await this.promptAndResolvePreset()
      }
    }

    // clone before mutating
    preset = cloneDeep(preset)
    // inject core service
    preset.plugins['@vue/cli-service'] = Object.assign({
      projectName: name
    }, preset)

    const packageManager = (
      cliOptions.packageManager ||
      loadOptions().packageManager ||
      (hasYarn() ? 'yarn' : 'npm')
    )

    await clearConsole()
    logWithSpinner(`✨`, `Creating project in ${chalk.yellow(context)}.`)
    this.emit('creation', { event: 'creating' })

    // get latest CLI version
    const { latest } = await getVersions()
    // generate package.json with plugin dependencies
    const pkg = {
      name,
      version: '0.1.0',
      private: true,
      devDependencies: {}
    }
    const deps = Object.keys(preset.plugins)
    deps.forEach(dep => {
      pkg.devDependencies[dep] = preset.plugins[dep].version ||
        (/^@vue/.test(dep) ? `^${latest}` : `latest`)
    })
    // write package.json
    await writeFileTree(context, {
      'package.json': JSON.stringify(pkg, null, 2)
    })

    // intilaize git repository before installing deps
    // so that vue-cli-service can setup git hooks.
    const shouldInitGit = await this.shouldInitGit(cliOptions)
    if (shouldInitGit) {
      logWithSpinner(`🗃`, `Initializing git repository...`)
      this.emit('creation', { event: 'git-init' })
      await run('git init')
    }

    // install plugins
    stopSpinner()
    log(`⚙  Installing CLI plugins. This might take a while...`)
    log()
    this.emit('creation', { event: 'plugins-install' })
    if (isTestOrDebug) {
      // in development, avoid installation process
      await setupDevProject(context)
    } else {
      await installDeps(context, packageManager, cliOptions.registry)
    }

    // run generator
    log()
    log(`🚀  Invoking generators...`)
<<<<<<< HEAD
    this.emit('creation', { event: 'invoking-generators' })
    const plugins = this.resolvePlugins(preset.plugins)
=======
    const plugins = await this.resolvePlugins(preset.plugins)
>>>>>>> 1b5bdde1
    const generator = new Generator(context, {
      pkg,
      plugins,
      completeCbs: createCompleteCbs
    })
    await generator.generate({
      extractConfigFiles: preset.useConfigFiles
    })

    // install additional deps (injected by generators)
    log(`📦  Installing additional dependencies...`)
    this.emit('creation', { event: 'deps-install' })
    log()
    if (!isTestOrDebug) {
      await installDeps(context, packageManager, cliOptions.registry)
    }

    // run complete cbs if any (injected by generators)
    log()
    logWithSpinner('⚓', `Running completion hooks...`)
    this.emit('creation', { event: 'completion-hooks' })
    for (const cb of createCompleteCbs) {
      await cb()
    }

    // commit initial state
    if (shouldInitGit) {
      await run('git add -A')
      if (isTestOrDebug) {
        await run('git', ['config', 'user.name', 'test'])
        await run('git', ['config', 'user.email', 'test@test.com'])
      }
      const msg = typeof cliOptions.git === 'string' ? cliOptions.git : 'init'
      await run('git', ['commit', '-m', msg])
    }

    // log instructions
    stopSpinner()
    log()
    log(`🎉  Successfully created project ${chalk.yellow(name)}.`)
    log(
      `👉  Get started with the following commands:\n\n` +
      (this.context === process.cwd() ? `` : chalk.cyan(` ${chalk.gray('$')} cd ${name}\n`)) +
      chalk.cyan(` ${chalk.gray('$')} ${packageManager === 'yarn' ? 'yarn serve' : 'npm run serve'}`)
    )
    log()
    this.emit('creation', { event: 'done' })

    generator.printExitLogs()
  }

  run (command, args) {
    if (!args) { [command, ...args] = command.split(/\s+/) }
    return execa(command, args, { cwd: this.context })
  }

  async promptAndResolvePreset (answers = null) {
    // prompt
    if (!answers) {
      await clearConsole(true)
      answers = await inquirer.prompt(this.resolveFinalPrompts())
    }
    debug('vue-cli:answers')(answers)

    if (answers.packageManager) {
      saveOptions({
        packageManager: answers.packageManager
      })
    }

    let preset
    if (answers.preset && answers.preset !== '__manual__') {
      preset = await this.resolvePreset(answers.preset)
    } else {
      // manual
      preset = {
        useConfigFiles: answers.useConfigFiles === 'files',
        plugins: {}
      }
      answers.features = answers.features || []
      // run cb registered by prompt modules to finalize the preset
      this.promptCompleteCbs.forEach(cb => cb(answers, preset))
    }

    // validate
    validatePreset(preset)

    // save preset
    if (answers.save && answers.saveName) {
      savePreset(answers.saveName, preset)
    }

    debug('vue-cli:preset')(preset)
    return preset
  }

  async resolvePreset (name, clone) {
    let preset
    const savedPresets = loadOptions().presets || {}

    if (name.endsWith('.json')) {
      preset = await fs.readJson(name)
    } else if (name.includes('/')) {
      logWithSpinner(`Fetching remote preset ${chalk.cyan(name)}...`)
      this.emit('creation', { event: 'fetch-remote-preset' })
      try {
        preset = await fetchRemotePreset(name, clone)
        stopSpinner()
      } catch (e) {
        stopSpinner()
        error(`Failed fetching remote preset ${chalk.cyan(name)}:`)
        throw e
      }
    } else {
      preset = savedPresets[name]
    }

    // use default preset if user has not overwritten it
    if (name === 'default' && !preset) {
      preset = defaults.presets.default
    }
    if (!preset) {
      error(`preset "${name}" not found.`)
      const presets = Object.keys(savedPresets)
      if (presets.length) {
        log()
        log(`available presets:\n${presets.join(`\n`)}`)
      } else {
        log(`you don't seem to have any saved preset.`)
        log(`run vue-cli in manual mode to create a preset.`)
      }
      exit(1)
    }
    return preset
  }

  // { id: options } => [{ id, apply, options }]
  async resolvePlugins (rawPlugins) {
    // ensure cli-service is invoked first
    rawPlugins = sortObject(rawPlugins, ['@vue/cli-service'])
    const plugins = []
    for (const id of Object.keys(rawPlugins)) {
      const apply = loadModule(`${id}/generator`, this.context)
      if (!apply) {
        throw new Error(`Failed to resolve plugin: ${id}`)
      }
      let options = rawPlugins[id] || {}
      if (options.prompts) {
        const prompts = loadModule(`${id}/prompts`, this.context)
        if (prompts) {
          console.log(`\n${chalk.cyan(id)}`)
          options = await inquirer.prompt(prompts)
        }
      }
      plugins.push({ id, apply, options })
    }
    return plugins
  }

  getPresets () {
    const savedOptions = loadOptions()
    return Object.assign({}, savedOptions.presets, defaults.presets)
  }

  resolveIntroPrompts () {
    const presets = this.getPresets()
    const presetChoices = Object.keys(presets).map(name => {
      return {
        name: `${name} (${formatFeatures(presets[name])})`,
        value: name
      }
    })
    const presetPrompt = {
      name: 'preset',
      type: 'list',
      message: `Please pick a preset:`,
      choices: [
        ...presetChoices,
        {
          name: 'Manually select features',
          value: '__manual__'
        }
      ]
    }
    const featurePrompt = {
      name: 'features',
      when: isManualMode,
      type: 'checkbox',
      message: 'Check the features needed for your project:',
      choices: [],
      pageSize: 8
    }
    return {
      presetPrompt,
      featurePrompt
    }
  }

  resolveOutroPrompts () {
    const outroPrompts = [
      {
        name: 'useConfigFiles',
        when: isManualMode,
        type: 'list',
        message: 'Where do you prefer placing config for Babel, PostCSS, ESLint, etc.?',
        choices: [
          {
            name: 'In dedicated config files',
            value: 'files'
          },
          {
            name: 'In package.json',
            value: 'pkg'
          }
        ]
      },
      {
        name: 'save',
        when: isManualMode,
        type: 'confirm',
        message: 'Save this as a preset for future projects?',
        default: false
      },
      {
        name: 'saveName',
        when: answers => answers.save,
        type: 'input',
        message: 'Save preset as:'
      }
    ]

    // ask for packageManager once
    const savedOptions = loadOptions()
    if (!savedOptions.packageManager && hasYarn()) {
      outroPrompts.push({
        name: 'packageManager',
        type: 'list',
        message: 'Pick the package manager to use when installing dependencies:',
        choices: [
          {
            name: 'Use Yarn',
            value: 'yarn',
            short: 'Yarn'
          },
          {
            name: 'Use NPM',
            value: 'npm',
            short: 'NPM'
          }
        ]
      })
    }

    return outroPrompts
  }

  resolveFinalPrompts () {
    // patch generator-injected prompts to only show in manual mode
    this.injectedPrompts.forEach(prompt => {
      const originalWhen = prompt.when || (() => true)
      prompt.when = answers => {
        return isManualMode(answers) && originalWhen(answers)
      }
    })
    const prompts = [
      this.presetPrompt,
      this.featurePrompt,
      ...this.injectedPrompts,
      ...this.outroPrompts
    ]
    debug('vue-cli:prompts')(prompts)
    return prompts
  }

  async shouldInitGit (cliOptions) {
    if (!hasGit()) {
      return false
    }
    if (cliOptions.git) {
      return cliOptions.git !== 'false'
    }
    // check if we are in a git repo already
    try {
      await this.run('git', ['status'])
    } catch (e) {
      // if git status failed, let's create a fresh repo
      return true
    }
    // if git status worked, it means we are already in a git repo
    // so don't init again.
    return false
  }
}<|MERGE_RESOLUTION|>--- conflicted
+++ resolved
@@ -1,8 +1,5 @@
-<<<<<<< HEAD
 const EventEmitter = require('events')
-=======
 const fs = require('fs-extra')
->>>>>>> 1b5bdde1
 const chalk = require('chalk')
 const debug = require('debug')
 const execa = require('execa')
@@ -144,12 +141,8 @@
     // run generator
     log()
     log(`🚀  Invoking generators...`)
-<<<<<<< HEAD
     this.emit('creation', { event: 'invoking-generators' })
-    const plugins = this.resolvePlugins(preset.plugins)
-=======
     const plugins = await this.resolvePlugins(preset.plugins)
->>>>>>> 1b5bdde1
     const generator = new Generator(context, {
       pkg,
       plugins,
