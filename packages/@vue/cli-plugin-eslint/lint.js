const renamedArrayArgs = {
  ext: 'extensions',
  env: 'envs',
  global: 'globals',
  rulesdir: 'rulePaths',
  plugin: 'plugins',
  'ignore-pattern': 'ignorePattern'
}

const renamedArgs = {
  'inline-config': 'allowInlineConfig',
  rule: 'rules',
  eslintrc: 'useEslintrc',
  c: 'configFile',
  config: 'configFile'
}

module.exports = function lint (args = {}, api) {
  const path = require('path')
  const chalk = require('chalk')
  const cwd = api.resolve('.')
  const { CLIEngine } = require('eslint')
<<<<<<< HEAD
  const options = require('./eslintOptions')(api)
  const { log, done, exit } = require('@vue/cli-shared-utils')
=======
  const { log, done } = require('@vue/cli-shared-utils')
>>>>>>> 07ac8874

  const files = args._ && args._.length ? args._ : ['src', 'tests', '*.js']
  const extensions = require('./eslintOptions').extensions(api)
  const argsConfig = normalizeConfig(args)
  const config = Object.assign({
    extensions,
    fix: true,
    cwd
  }, argsConfig)
  const engine = new CLIEngine(config)
  const report = engine.executeOnFiles(files)
  const formatter = engine.getFormatter(args.format || 'codeframe')

  if (config.fix) {
    CLIEngine.outputFixes(report)
  }

  const maxErrors = argsConfig.maxErrors || 0
  const maxWarnings = typeof argsConfig.maxWarnings === 'number' ? argsConfig.maxWarnings : Infinity
  const isErrorsExceeded = report.errorCount > maxErrors
  const isWarningsExceeded = report.warningCount > maxWarnings

  if (!isErrorsExceeded && !isWarningsExceeded) {
    if (!args.silent) {
      const hasFixed = report.results.some(f => f.output)
      if (hasFixed) {
        log(`The following files have been auto-fixed:`)
        log()
        report.results.forEach(f => {
          if (f.output) {
            log(`  ${chalk.blue(path.relative(cwd, f.filePath))}`)
          }
        })
        log()
      }
      if (report.warningCount || report.errorCount) {
        console.log(formatter(report.results))
      } else {
        done(hasFixed ? `All lint errors auto-fixed.` : `No lint errors found!`)
      }
    }
  } else {
    console.log(formatter(report.results))
<<<<<<< HEAD
    exit(1)
=======
    if (isErrorsExceeded && typeof argsConfig.maxErrors === 'number') {
      log(`Eslint found too many errors (maximum: ${argsConfig.maxErrors}).`)
    }
    if (isWarningsExceeded) {
      log(`Eslint found too many warnings (maximum: ${argsConfig.maxWarnings}).`)
    }
    process.exit(1)
>>>>>>> 07ac8874
  }
}

function normalizeConfig (args) {
  const config = {}
  for (const key in args) {
    if (renamedArrayArgs[key]) {
      config[renamedArrayArgs[key]] = args[key].split(',')
    } else if (renamedArgs[key]) {
      config[renamedArgs[key]] = args[key]
    } else if (key !== '_') {
      config[camelize(key)] = args[key]
    }
  }
  return config
}

function camelize (str) {
  return str.replace(/-(\w)/g, (_, c) => c ? c.toUpperCase() : '')
}<|MERGE_RESOLUTION|>--- conflicted
+++ resolved
@@ -20,12 +20,7 @@
   const chalk = require('chalk')
   const cwd = api.resolve('.')
   const { CLIEngine } = require('eslint')
-<<<<<<< HEAD
-  const options = require('./eslintOptions')(api)
   const { log, done, exit } = require('@vue/cli-shared-utils')
-=======
-  const { log, done } = require('@vue/cli-shared-utils')
->>>>>>> 07ac8874
 
   const files = args._ && args._.length ? args._ : ['src', 'tests', '*.js']
   const extensions = require('./eslintOptions').extensions(api)
@@ -69,17 +64,13 @@
     }
   } else {
     console.log(formatter(report.results))
-<<<<<<< HEAD
-    exit(1)
-=======
     if (isErrorsExceeded && typeof argsConfig.maxErrors === 'number') {
       log(`Eslint found too many errors (maximum: ${argsConfig.maxErrors}).`)
     }
     if (isWarningsExceeded) {
       log(`Eslint found too many warnings (maximum: ${argsConfig.maxWarnings}).`)
     }
-    process.exit(1)
->>>>>>> 07ac8874
+    exit(1)
   }
 }
 
